# Copyright 2024 DeepMind Technologies Limited
#
# Licensed under the Apache License, Version 2.0 (the "License");
# you may not use this file except in compliance with the License.
# You may obtain a copy of the License at
#
#    http://www.apache.org/licenses/LICENSE-2.0
#
# Unless required by applicable law or agreed to in writing, software
# distributed under the License is distributed on an "AS IS" BASIS,
# WITHOUT WARRANTIES OR CONDITIONS OF ANY KIND, either express or implied.
# See the License for the specific language governing permissions and
# limitations under the License.
# ==============================================================================

"""Deterministic input pipeline."""

from collections.abc import Sequence
import dataclasses
import os
from typing import Any, Union
import urllib.request
import zipfile

import grain.python as grain
import jax
from ml_collections import config_dict
import numpy as np
import tensorflow as tf
import tensorflow_datasets as tfds
import transformers


# pylint: disable=g-import-not-at-top
try:
  import cv2
except ImportError:
  # print("cv2 not found")
  # Suppress the import error for cv2
  pass
FlatFeatures = dict[str, Any]

_DataSet = Union[grain.MapDataset, grain.DataLoader, grain.IterDataset]

_GPT2_TOKENIZER = "gpt2"
_OWT_DATASETS = dict(
    # OSS version. Please prepare the OWT datasets using the following command:
    # python ./prepare_openwebtext_data.py
    dataset_train_path=("/home/yixiuz/data_dir/openwebtext_splits_1024_train"),
    dataset_eval_path=("/home/yixiuz/data_dir/openwebtext_splits_1024_eval"),
)

<<<<<<< HEAD
DATA_DIR = "/root/md4/data_dir"
=======
DATA_DIR = "/home/yixiuz/data_dir"
>>>>>>> 1b034275

class Text8Tokenizer:
  """Simple text8 tokenizer."""

  def __init__(self, num_extra_tokens=0):
    self.num_extra_tokens = num_extra_tokens

  @property
  def vocab_size(self):
    return 27 + self.num_extra_tokens

  @property
  def pad_token(self):
    return 26

  def encode(self, text):
    tokens = np.array([i - 97 for i in text], dtype=np.int32)
    tokens = np.where(tokens < 0, self.pad_token, tokens)
    return tokens

  def decode(self, tokens):
    tokens = np.where(np.equal(tokens, self.pad_token), 32 - 97, tokens) + 97
    text = tokens.astype(np.uint8).tobytes()
    return text.decode("utf-8")


def preprocess_text8(
    data_dir,
    doc_length: int = 512,
):
  """Load the 27-char text8 dataset."""
  if not os.path.exists(os.path.join(data_dir, "text8.train.txt")):
    if not os.path.exists(data_dir):
      os.makedirs(data_dir)
    if not os.path.exists(os.path.join(data_dir, "text8.zip")):
      url = "http://mattmahoney.net/dc/text8.zip"
      print("Downloading text8 from URL {}.".format(url))
      urllib.request.urlretrieve(url, os.path.join(data_dir, "text8.zip"))
    with open(os.path.join(data_dir, "text8.zip"), "rb") as f:
      rawdata = zipfile.ZipFile(f).read("text8").decode("utf-8")
    splits = {
        "train": rawdata[:90000000],
        "valid": rawdata[90000000:95000000],
        "test": rawdata[95000000:],
    }
    for split, data in splits.items():
      with open(os.path.join(data_dir, "text8." + split + ".txt"), "w") as f:
        f.write(data)

  def load_text8_split(split: str):
    def _split_chars(arr):
      return tf.compat.v1.string_split(
          [arr], sep="", result_type="RaggedTensor"
      ).flat_values

    def _join_and_rename(x):
      text = tf.strings.reduce_join(x, axis=0)
      return {"text": text}

    path = os.path.join(data_dir, "text8." + split + ".txt")
    ds = tf.data.TextLineDataset(path).map(_split_chars).unbatch()
    ds = ds.batch(doc_length, drop_remainder=True)
    ds = ds.map(_join_and_rename)
    return ds

  # Define the builder.
  text8_builder = tfds.dataset_builders.store_as_tfds_dataset(
      name="text8",
      version="1.0.0",
      features=tfds.features.FeaturesDict({
          "text": tfds.features.Text(),
      }),
      split_datasets={
          "train": load_text8_split("train"),
          "valid": load_text8_split("valid"),
          "test": load_text8_split("test"),
      },
      config="text8",
      data_dir=data_dir,
      description="text8 dataset, document length 512.",
      file_format="array_record",
      disable_shuffling=True,
  )

  return text8_builder


class ChunkDataSource(grain.RandomAccessDataSource):
  """Chunk text data source."""

  def __init__(self, tensor, chunk_size=256, overlapping=False):
    self.chunk_size = chunk_size
    self.overlapping = overlapping
    tensor = tensor.encode("utf-8")
    if not overlapping:
      extra_len = len(tensor) % chunk_size
      if extra_len > 0:
        tensor = tensor[:-extra_len]
      self.tensor = np.array(list(tensor)).reshape(-1, chunk_size)
    else:
      self.tensor = tensor

  def __len__(self):
    if not self.overlapping:
      return self.tensor.shape[0]
    else:
      return len(self.tensor) - self.chunk_size + 1

  def __getitem__(self, record_key):
    if not self.overlapping:
      return {"text": self.tensor[record_key]}
    else:
      start_idx = record_key
      end_idx = record_key + self.chunk_size
      chunk = self.tensor[start_idx:end_idx]
      return {"text": chunk}

  def __repr__(self) -> str:
    return f"ChunkDataSource(len={len(self)},overlapping={self.overlapping})"


@dataclasses.dataclass
class Tokenize(grain.MapTransform):
  tokenizer: Text8Tokenizer

  def map(self, features):
    text = features["text"]
    features["text"] = self.tokenizer.encode(text)
    return features


@dataclasses.dataclass(frozen=True)
class DiscreteWithoutLabel(grain.MapTransform):
  """Discrete image data with zero labels."""

  def map(self, features):
    features["image"] = features["image"].astype(np.int32)
    if "label" in features:
      del features["label"]
    if "id" in features:
      del features["id"]
    return features


@dataclasses.dataclass(frozen=True)
class ResizeSmall(grain.MapTransform):
  """Resizes the smaller side to `size` keeping aspect ratio.

  Attr:
    size: Smaller side of an input image (might be adjusted if max_size given).
  """

  size: int

  def map(self, features: FlatFeatures) -> FlatFeatures:
    image = features["image"]
    size = self.size
    image = cv2.resize(image, dsize=(size, size), interpolation=cv2.INTER_AREA)
    features["image"] = image.astype(np.int32)
    return features


@dataclasses.dataclass(frozen=True)
class CentralSquareCrop(grain.MapTransform):
  """Makes a square central square crop of a given size."""

  def map(self, features: FlatFeatures) -> FlatFeatures:
    image = features["image"]
    h, w = image.shape[:2]
    size = min(h, w)
    top = (h - size) // 2
    left = (w - size) // 2
    image = image[top : top + size, left : left + size, :]
    features["image"] = image
    return features


def get_data_shape(config):
  return config.data_shape


@dataclasses.dataclass(frozen=True)
class DropFeatures(grain.MapTransform):
  feature_names: Sequence[str]

  def map(self, features: FlatFeatures) -> FlatFeatures:
    for feature_name in self.feature_names:
      del features[feature_name]
    return features


@dataclasses.dataclass
class ParseFeatures(grain.MapTransform):
  """Parse serialized example."""

  def __init__(self, data_column):
    self.data_column = data_column

  def map(self, features):
    def _parse(example):
      parsed = tf.io.parse_example(
          example,
          {
              self.data_column: tf.io.FixedLenSequenceFeature(
                  [], dtype=tf.int64, allow_missing=True
              )
          },
      )
      return parsed

    return _parse(features)


def get_num_train_steps(config: config_dict.ConfigDict) -> int:
  """Calculates the total number of training steps."""
  if config.num_train_steps > 0:
    return config.num_train_steps
  # From the beginning. We first shard the data (shard by process_count), then
  # combine all epochs, batch for all local devices.
  # In all steps we would drop the remainder (hence the use of integer
  # division).
  # When start_index is 0 the train_ds.cardinality() and num_train_steps should
  # be equivalent.
  if config.task_type == "image":
    tfds_info = tfds.builder(config.dataset).info
    num_train_records = tfds_info.splits["train"].num_examples
    return int(
        num_train_records // jax.process_count() * config.num_epochs
    ) // (config.per_device_batch_size * jax.local_device_count())
  else:
    raise NotImplementedError()


def create_datasets(
    config: config_dict.ConfigDict, seed: int
) -> tuple[_DataSet, dict[str, _DataSet], dict[str, Any]]:
  """Create Grain data loaders for training and evaluation.

  Args:
    config: Configuration to use.
    seed: Seed for shuffle and random operations in the training dataset.

  Returns:
    A tuple with the training dataset loader, the evaluation dataset
    loader, and a dictionary of other infos.
  """
  info = {}
  assert config.batch_size % jax.process_count() == 0
  process_batch_size = config.batch_size // jax.process_count()
  eval_batch_size = config.get("eval_batch_size", config.batch_size)
  process_eval_batch_size = eval_batch_size // jax.process_count()

  if config.dataset == "text8":
    seq_len = config.data_shape[0]
    # Current train/valid format only support length of 256
    assert seq_len == 256

    with tf.io.gfile.GFile(
        os.path.join(DATA_DIR, "text8", "text8.zip"), "rb"
    ) as f:
      rawdata = zipfile.ZipFile(f).read("text8").decode("utf-8")
    splits = {
        "train": rawdata[:90000000],
        "valid": rawdata[90000000:95000000],
        "test": rawdata[95000000:],
    }

    tokenizer = Text8Tokenizer(num_extra_tokens=0)
    train_transformations = [Tokenize(tokenizer)]
    train_source = ChunkDataSource(
        splits["train"], chunk_size=seq_len, overlapping=True
    )

    eval_transformations = [Tokenize(tokenizer)]
    eval_source = {
        k: ChunkDataSource(splits[k], chunk_size=seq_len)
        for k in ["valid", "test"]
    }
    info["tokenizer"] = tokenizer
    info["rawdata"] = rawdata
  elif  config.dataset == "openwebtext":
    # we need to pretrain a GPT2 size model with context length of 1024.
    seq_len = config.data_shape[0]
    assert seq_len == 1024
    train_transformations = [ParseFeatures(data_column="text")]
    eval_transformations = [ParseFeatures(data_column="text")]

    train_table_path = _OWT_DATASETS["dataset_train_path"]
    train_source = grain.ArrayRecordDataSource(paths=train_table_path)

    eval_source = {
        "owt_eval": grain.ArrayRecordDataSource(
            paths=_OWT_DATASETS["dataset_eval_path"]
        ),
    }

    tokenizer = transformers.GPT2Tokenizer.from_pretrained(_GPT2_TOKENIZER)
    info["tokenizer"] = tokenizer
  elif (
      config.dataset.startswith("mnist")
      or config.dataset.startswith("cifar")
      or config.dataset.startswith("downsampled_imagenet")
  ):
    data_source = tfds.data_source(config.dataset)
    train_transformations = [DiscreteWithoutLabel()]
    train_source = data_source["train"]
    eval_transformations = [DiscreteWithoutLabel()]
    eval_source = {k: v for k, v in data_source.items() if k != "train"}
  elif config.dataset == "class_cond_imagenet64":
    data_source = tfds.data_source("imagenet2012")
    train_transformations = [
        CentralSquareCrop(),
        ResizeSmall(64),
        DropFeatures(("file_name",)),
    ]
    train_source = data_source["train"]
    eval_transformations = [
        CentralSquareCrop(),
        ResizeSmall(64),
        DropFeatures(("file_name",)),
    ]
    eval_source = {"validation": data_source["validation"]}
  else:
    raise NotImplementedError("Unsupported datasets.")

  train_loader = grain.load(
      source=train_source,
      shuffle=True,
      seed=seed,
      shard_options=grain.ShardByJaxProcess(drop_remainder=True),
      transformations=train_transformations,
      batch_size=process_batch_size,
      worker_count=config.grain_num_workers,
  )

  if config.eval_pad_last_batch:
    raise NotImplementedError(
        "BatchWithPadElements is not implemented in PyGrain yet."
    )
  else:
    drop_remainder = True
    shard_options = grain.ShardByJaxProcess(drop_remainder=drop_remainder)

  eval_loaders = {}
  for split in eval_source:
    eval_loader = grain.load(
        source=eval_source[split],
        num_epochs=1,
        shard_options=shard_options,
        transformations=eval_transformations,
        batch_size=process_eval_batch_size,
        worker_count=0,
        drop_remainder=drop_remainder,
    )
    eval_loaders[split] = eval_loader

  return train_loader, eval_loaders, info<|MERGE_RESOLUTION|>--- conflicted
+++ resolved
@@ -50,11 +50,7 @@
     dataset_eval_path=("/home/yixiuz/data_dir/openwebtext_splits_1024_eval"),
 )
 
-<<<<<<< HEAD
-DATA_DIR = "/root/md4/data_dir"
-=======
 DATA_DIR = "/home/yixiuz/data_dir"
->>>>>>> 1b034275
 
 class Text8Tokenizer:
   """Simple text8 tokenizer."""
