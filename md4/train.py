--- conflicted
+++ resolved
@@ -809,14 +809,9 @@
                     eval_metrics_cpu = {
                         split + "_" + k: v for k, v in eval_metrics_cpu.items()
                     }
-<<<<<<< HEAD
-                    # writer.write_scalars(step, eval_metrics_cpu)
-                    # wandb.log(eval_metrics_cpu, step=step)
-=======
                     if jax.process_index() == 0:
                         writer.write_scalars(step, eval_metrics_cpu)
                         wandb.log(eval_metrics_cpu, step=step)
->>>>>>> 1b034275
 
                 # Ignore sample step for now
                 if hasattr(model, "sample_step"):
